--- conflicted
+++ resolved
@@ -4,11 +4,7 @@
   "engines": {
     "node": ">=8"
   },
-<<<<<<< HEAD
-  "version": "3.6.1",
-=======
   "version": "3.7.0",
->>>>>>> 3b1b432b
   "main": "index.js",
   "scripts": {
     "lint": "eslint .",
